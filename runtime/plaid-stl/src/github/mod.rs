use chrono::{DateTime, NaiveDate, Utc};
use serde::{Deserialize, Serialize};
use std::{collections::HashMap, fmt::Display};

use crate::{datetime, PlaidFunctionError};

pub enum ReviewPatAction {
    Approve,
    Deny,
}

#[derive(Debug, Deserialize)]
/// Set of user permissions, as returned by GitHub's API
pub struct Permission {
    pub pull: bool,
    pub triage: bool,
    pub push: bool,
    pub maintain: bool,
    pub admin: bool,
}

#[derive(Debug, Deserialize)]
/// A collaborator on a GitHub repository
pub struct RepositoryCollaborator {
    pub login: String,
    #[serde(rename = "type")]
    pub type_: String,
    pub role_name: String,
    pub permissions: Permission,
}

// Structs used for deserializing GH's responses when listing Copilot seats

#[derive(Debug, Deserialize)]
/// A person assigned to a seat in a Github Org Copilot subscription
pub struct CopilotAssignee {
    pub login: String,
    // type of assignee, such as "User"
    #[serde(rename = "type")]
    pub type_: String,
}

#[derive(Debug, Deserialize)]
/// The team through which the assignee is granted access to GitHub Copilot
pub struct CopilotAssigningTeam {
    pub id: i64,
    pub name: String,
}

#[derive(Debug, Deserialize)]
/// A seat in a Github Org Copilot subscription
pub struct CopilotSeat {
    pub assignee: CopilotAssignee,
    pub plan_type: String,
    pub assigning_team: Option<CopilotAssigningTeam>,
    // Deserialize the date field from the YYYY-MM-DD format
    #[serde(deserialize_with = "datetime::deserialize_option_naivedate")]
    pub pending_cancellation_date: Option<NaiveDate>,
    // Deserialize the datetime field from the ISO 8601 format
    #[serde(deserialize_with = "datetime::deserialize_option_rfc3339_timestamp")]
    pub last_activity_at: Option<DateTime<Utc>>,
    // Deserialize the datetime field from the ISO 8601 format
    #[serde(deserialize_with = "datetime::deserialize_rfc3339_timestamp")]
    pub created_at: DateTime<Utc>,
    // Deserialize the datetime field from the ISO 8601 format
    #[serde(deserialize_with = "datetime::deserialize_rfc3339_timestamp")]
    pub updated_at: DateTime<Utc>,
}

#[derive(Debug, Deserialize)]
pub struct CopilotSeatsResult {
    pub total_seats: u64,
    pub seats: Vec<CopilotSeat>,
}

#[derive(Debug, Deserialize)]
pub struct CopilotAddUsersResponse {
    pub seats_created: u64,
}

#[derive(Debug, Deserialize)]
pub struct CopilotRemoveUsersResponse {
    pub seats_cancelled: u64,
}

// Structs used for deserializing GH's responses when searching for code

#[derive(Debug, Deserialize)]
pub struct FileSearchResult {
    pub total_count: u64,
    pub incomplete_results: bool,
    pub items: Vec<FileSearchResultItem>,
}

#[derive(Debug, Deserialize)]
pub struct FileSearchResultItem {
    pub path: String,
    pub html_url: String,
    pub url: String,
    pub repository: GithubRepository,
}

#[derive(Debug, Deserialize)]
pub struct GithubRepository {
    pub name: String,
    pub full_name: String,
    pub private: bool,
    pub description: Option<String>,
    pub owner: GithubRepositoryOwner,
}

#[derive(Debug, Deserialize)]
pub struct GithubRepositoryOwner {
    pub login: String,
}

#[derive(Debug, Deserialize)]
pub struct GithubFileContent {
    #[serde(rename = "type")]
    pub type_: String,
    pub content: String,
    pub encoding: String,
}

// END OF Structs used for deserializing GH's response when searching for code

/// Parameters sent to the runtime when triggering a GHA via repository_dispatch.
/// See https://docs.github.com/en/rest/repos/repos?apiVersion=2022-11-28#create-a-repository-dispatch-event for more details
#[derive(Serialize, Deserialize)]
pub struct RepositoryDispatchParams<T> {
    pub owner: String,
    pub repo: String,
    pub event_type: String,
    /// This is arbitrary content. We just need to be able to (de)serialize it.
    pub client_payload: T,
}

/// Parameters sent to the runtime when deleting a GH deploy key
#[derive(Serialize, Deserialize)]
pub struct DeleteDeployKeyParams {
    pub owner: String,
    pub repo: String,
    pub key_id: u64,
}

impl FileSearchResultItem {
    /// Retrieve the content of the search result
    pub fn retrieve_raw_content(&self) -> Result<String, PlaidFunctionError> {
        let reference_regex = regex::Regex::new(r"^.*?ref=([a-f0-9]{40})$").unwrap(); // TODO improve
        let reference = reference_regex
            .captures(&self.url)
            .ok_or(PlaidFunctionError::InternalApiError)?
            .get(1)
            .ok_or(PlaidFunctionError::InternalApiError)?
            .as_str();
        let content = fetch_file(
            &self.repository.owner.login,
            &self.repository.name,
            &self.path,
            reference,
        )
        .map_err(|_| PlaidFunctionError::InternalApiError)?;
        let content = serde_json::from_str::<GithubFileContent>(&content)
            .map_err(|_| PlaidFunctionError::InternalApiError)?;
        if content.type_ != "file" || content.encoding != "base64" {
            return Err(PlaidFunctionError::InternalApiError); // TODO not the right error
        }
        // base64 decode and return the corresponding string
        Ok(String::from_utf8(
            base64::decode(content.content.replace("\n", ""))
                .map_err(|_| PlaidFunctionError::InternalApiError)?,
        )
        .map_err(|_| PlaidFunctionError::InternalApiError)?)
    }
}

/// Filter to specify whether to keep only results from a list of repositories,
/// or whether to discard all results that are from a list of repositories.
#[derive(Serialize, Deserialize)]
pub enum RepoFilter {
    OnlyFromRepos { repos: Vec<String> },
    NotFromRepos { repos: Vec<String> },
}

#[derive(Serialize, Deserialize)]
/// Specifies criteria according to which results returned
/// by the API should be included or discarded.
pub struct CodeSearchCriteria {
    /// Keep only results from this GH org
    pub only_from_org: Option<String>,
    /// Keep / discard results based on the repository name
    pub repo_filter: Option<RepoFilter>,
    /// Discard files where these strings appear in the file's path
    pub discard_substrings: Option<Vec<String>>,
    /// Discard files if some folder along their path is hidden (.folder)
    pub discard_results_in_dot_folders: bool,
    /// Discard files that belong to private repositories
    pub discard_results_in_private_repos: bool,
    /// Discard specific files identified as repository/path
    /// (e.g., myrepo/folderA/folderB/file.txt)
    pub discard_specific_files: Option<Vec<String>>,
}

// TODO: Do not use this function, it is deprecated and will be removed soon
pub fn add_user_to_team(team: &str, user: &str, org: &str, role: &str) -> Result<(), i32> {
    add_user_to_team_detailed(team, user, org, role).map_err(|_| -4)
}

/// Add a user to a team
/// ## Arguments
///
/// * `team` - The team to add the user to
/// * `user` - The user to add to `team`
/// * `org` - Github organization that `team` exists in
/// * `role` - Role to grant `user` on `team`
pub fn add_user_to_team_detailed(
    team: &str,
    user: &str,
    org: &str,
    role: &str,
) -> Result<(), PlaidFunctionError> {
    extern "C" {
        new_host_function!(github, add_user_to_team);
    }

    let mut params: HashMap<&'static str, &str> = HashMap::new();
    params.insert("user", user);
    params.insert("team_slug", team);
    params.insert("org", org);
    params.insert("role", role);

    let params = serde_json::to_string(&params).unwrap();
    let res =
        unsafe { github_add_user_to_team(params.as_bytes().as_ptr(), params.as_bytes().len()) };

    // There was an error with the Plaid system. Maybe the API is not
    // configured.
    if res < 0 {
        return Err(res.into());
    }

    Ok(())
}

// TODO: Do not use this function, it is deprecated and will be removed soon
pub fn remove_user_from_team(team: &str, user: &str, org: &str) -> Result<(), i32> {
    remove_user_from_team_detailed(team, user, org).map_err(|_| -4)
}

/// Remove a user from a team
/// ## Arguments
///
/// * `team` - The team to remove the user from
/// * `user` - The user to remove from `team`
/// * `org` - Github organization that `team` exists in
pub fn remove_user_from_team_detailed(
    team: &str,
    user: &str,
    org: &str,
) -> Result<(), PlaidFunctionError> {
    extern "C" {
        new_host_function!(github, remove_user_from_team);
    }

    let mut params: HashMap<&'static str, &str> = HashMap::new();
    params.insert("user", user);
    params.insert("team_slug", team);
    params.insert("org", org);

    let params = serde_json::to_string(&params).unwrap();
    let res = unsafe {
        github_remove_user_from_team(params.as_bytes().as_ptr(), params.as_bytes().len())
    };

    // There was an error with the Plaid system. Maybe the API is not
    // configured.
    if res < 0 {
        return Err(res.into());
    }

    Ok(())
}

// TODO: Do not use this function, it is deprecated and will be removed soon
pub fn remove_user_from_repo(repo: &str, user: &str) -> Result<(), i32> {
    remove_user_from_repo_detailed(repo, user).map_err(|_| -4)
}

/// Remove a user from a repo
/// ## Arguments
///
/// * `repo` - The repo to remove the user from
/// * `user` - The user to remove from `repo`
pub fn remove_user_from_repo_detailed(repo: &str, user: &str) -> Result<(), PlaidFunctionError> {
    extern "C" {
        new_host_function!(github, remove_user_from_repo);
    }

    let mut params: HashMap<&'static str, &str> = HashMap::new();
    params.insert("user", user);
    params.insert("repo", repo);

    let params = serde_json::to_string(&params).unwrap();
    let res = unsafe {
        github_remove_user_from_repo(params.as_bytes().as_ptr(), params.as_bytes().len())
    };

    // There was an error with the Plaid system. Maybe the API is not
    // configured.
    if res < 0 {
        return Err(res.into());
    }

    Ok(())
}

/// List seats in org's Copilot subscription, paginated
/// ## Arguments
///
/// * `org` - The org owning the subscription
/// * `per_page` - The number of results per page (max 100)
/// * `page` - The page number of the results to fetch.
pub fn list_copilot_subscription_seats_by_page(
    org: &str,
    per_page: Option<u64>,
    page: Option<u64>,
) -> Result<Vec<CopilotSeat>, PlaidFunctionError> {
    extern "C" {
        new_host_function_with_error_buffer!(github, list_seats_in_org_copilot);
    }

    let mut params: HashMap<&'static str, String> = HashMap::new();
    params.insert("org", org.to_string());
    if let Some(per_page) = per_page {
        params.insert("per_page", per_page.to_string());
    }
    if let Some(page) = page {
        params.insert("page", page.to_string());
    }

    let request = serde_json::to_string(&params).unwrap();

    const RETURN_BUFFER_SIZE: usize = 1024 * 1024; // 1 MiB
    let mut return_buffer = vec![0; RETURN_BUFFER_SIZE];

    let res = unsafe {
        github_list_seats_in_org_copilot(
            request.as_bytes().as_ptr(),
            request.as_bytes().len(),
            return_buffer.as_mut_ptr(),
            RETURN_BUFFER_SIZE,
        )
    };

    if res < 0 {
        return Err(res.into());
    }
    return_buffer.truncate(res as usize);

    // This should be safe because unless the Plaid runtime is expressly trying
    // to mess with us, this came from a String in the API module.
    let res = String::from_utf8(return_buffer).unwrap();

    let res = serde_json::from_str::<CopilotSeatsResult>(&res)
        .map_err(|_| PlaidFunctionError::InternalApiError)?;

    Ok(res.seats)
}

/// List all seats in org's Copilot subscription
/// ## Arguments
///
/// * `org` - The org owning the subscription
pub fn list_all_copilot_subscription_seats(
    org: &str,
) -> Result<Vec<CopilotSeat>, PlaidFunctionError> {
    extern "C" {
        new_host_function_with_error_buffer!(github, list_seats_in_org_copilot);
    }

    let mut params: HashMap<&'static str, String> = HashMap::new();
    params.insert("org", org.to_string());
    // 100 is max per page
    params.insert("per_page", "100".to_string());

    let mut seats = Vec::<CopilotSeat>::new();
    let mut page = 0;

    const RETURN_BUFFER_SIZE: usize = 1024 * 1024; // 1 MiB

    loop {
        page += 1;
        params.insert("page", page.to_string());

        let request = serde_json::to_string(&params).unwrap();

        let mut return_buffer = vec![0; RETURN_BUFFER_SIZE];

        let res = unsafe {
            github_list_seats_in_org_copilot(
                request.as_bytes().as_ptr(),
                request.as_bytes().len(),
                return_buffer.as_mut_ptr(),
                RETURN_BUFFER_SIZE,
            )
        };

        if res < 0 {
            return Err(res.into());
        }

        return_buffer.truncate(res as usize);

        // This should be safe because unless the Plaid runtime is expressly trying
        // to mess with us, this came from a String in the API module.
        let this_page = String::from_utf8(return_buffer).unwrap();

        let this_page = serde_json::from_str::<CopilotSeatsResult>(&this_page)
            .map_err(|_| PlaidFunctionError::InternalApiError)?;

        if this_page.seats.len() == 0 {
            break;
        }

        seats.extend(this_page.seats);
    }

    Ok(seats)
}

/// Add a user to the org's Copilot subscription
/// ## Arguments
///
/// * `org` - The org owning the subscription
/// * `user` - The user to add to Copilot subscription
pub fn add_user_to_copilot_subscription(
    org: &str,
    user: &str,
) -> Result<CopilotAddUsersResponse, PlaidFunctionError> {
    extern "C" {
        new_host_function_with_error_buffer!(github, add_users_to_org_copilot);
    }
    #[derive(Serialize)]
    struct Params<'a> {
        org: &'a str,
        selected_usernames: Vec<&'a str>,
    }
    let params = Params {
        org,
        selected_usernames: vec![user],
    };

    const RETURN_BUFFER_SIZE: usize = 1024; // 1 KiB
    let mut return_buffer = vec![0; RETURN_BUFFER_SIZE];

    let params = serde_json::to_string(&params).unwrap();
    let res = unsafe {
        github_add_users_to_org_copilot(
            params.as_bytes().as_ptr(),
            params.as_bytes().len(),
            return_buffer.as_mut_ptr(),
            RETURN_BUFFER_SIZE,
        )
    };

    // There was an error with the Plaid system. Maybe the API is not
    // configured.
    if res < 0 {
        return Err(res.into());
    }

    return_buffer.truncate(res as usize);

    // This should be safe because unless the Plaid runtime is expressly trying
    // to mess with us, this came from a String in the API module.
    let response_body =
        String::from_utf8(return_buffer).map_err(|_| PlaidFunctionError::InternalApiError)?;
    let response_body = serde_json::from_str::<CopilotAddUsersResponse>(&response_body)
        .map_err(|_| PlaidFunctionError::InternalApiError)?;

    Ok(response_body)
}

/// Remove a user from the org's Copilot subscription
/// ## Arguments
///
/// * `org` - The org owning the subscription
/// * `user` - The user to remove from Copilot subscription
pub fn remove_user_from_copilot_subscription(
    org: &str,
    user: &str,
) -> Result<CopilotRemoveUsersResponse, PlaidFunctionError> {
    extern "C" {
        new_host_function_with_error_buffer!(github, remove_users_from_org_copilot);
    }

    #[derive(Serialize)]
    struct Params<'a> {
        org: &'a str,
        selected_usernames: Vec<&'a str>,
    }
    let params = Params {
        org,
        selected_usernames: vec![user],
    };

    const RETURN_BUFFER_SIZE: usize = 1024; // 1 KiB
    let mut return_buffer = vec![0; RETURN_BUFFER_SIZE];

    let params = serde_json::to_string(&params).unwrap();
    let res = unsafe {
        github_remove_users_from_org_copilot(
            params.as_bytes().as_ptr(),
            params.as_bytes().len(),
            return_buffer.as_mut_ptr(),
            RETURN_BUFFER_SIZE,
        )
    };

    // There was an error with the Plaid system. Maybe the API is not
    // configured.
    if res < 0 {
        return Err(res.into());
    }

    return_buffer.truncate(res as usize);

    // This should be safe because unless the Plaid runtime is expressly trying
    // to mess with us, this came from a String in the API module.
    let response_body =
        String::from_utf8(return_buffer).map_err(|_| PlaidFunctionError::InternalApiError)?;
    let response_body = serde_json::from_str::<CopilotRemoveUsersResponse>(&response_body)
        .map_err(|_| PlaidFunctionError::InternalApiError)?;

    Ok(response_body)
}

/// Remove multiple users from the org's Copilot subscription
/// ## Arguments
///
/// * `org` - The org owning the subscription
/// * `users` - The list of users to remove from Copilot subscription
pub fn remove_users_from_copilot_subscription(
    org: &str,
    users: Vec<&str>,
) -> Result<CopilotRemoveUsersResponse, PlaidFunctionError> {
    extern "C" {
        new_host_function_with_error_buffer!(github, remove_users_from_org_copilot);
    }

    #[derive(Serialize)]
    struct Params<'a> {
        org: &'a str,
        selected_usernames: Vec<&'a str>,
    }
    let params = Params {
        org,
        selected_usernames: users,
    };

    const RETURN_BUFFER_SIZE: usize = 1024; // 1 KiB
    let mut return_buffer = vec![0; RETURN_BUFFER_SIZE];

    let params = serde_json::to_string(&params).unwrap();
    let res = unsafe {
        github_remove_users_from_org_copilot(
            params.as_bytes().as_ptr(),
            params.as_bytes().len(),
            return_buffer.as_mut_ptr(),
            RETURN_BUFFER_SIZE,
        )
    };

    // There was an error with the Plaid system. Maybe the API is not
    // configured.
    if res < 0 {
        return Err(res.into());
    }

    return_buffer.truncate(res as usize);

    // This should be safe because unless the Plaid runtime is expressly trying
    // to mess with us, this came from a String in the API module.
    let response_body =
        String::from_utf8(return_buffer).map_err(|_| PlaidFunctionError::InternalApiError)?;
    let response_body = serde_json::from_str::<CopilotRemoveUsersResponse>(&response_body)
        .map_err(|_| PlaidFunctionError::InternalApiError)?;

    Ok(response_body)
}

/// TODO: Do not use this function, it is deprecated and will be removed soon
pub fn add_user_to_repo(repo: &str, user: &str, permission: Option<&str>) -> Result<(), i32> {
    add_user_to_repo_detailed(repo, user, permission).map_err(|_| -4)
}

/// Add a user to a repo
/// ## Arguments
///
/// * `repo` - The repo to add the user to
/// * `user` - The user to add to `repo`
pub fn add_user_to_repo_detailed(
    repo: &str,
    user: &str,
    permission: Option<&str>,
) -> Result<(), PlaidFunctionError> {
    extern "C" {
        new_host_function!(github, add_user_to_repo);
    }

    let mut params: HashMap<&'static str, &str> = HashMap::new();
    params.insert("user", user);
    params.insert("repo", repo);
    if let Some(permission) = permission {
        params.insert("permission", permission);
    }

    let params = serde_json::to_string(&params).unwrap();
    let res =
        unsafe { github_add_user_to_repo(params.as_bytes().as_ptr(), params.as_bytes().len()) };

    // There was an error with the Plaid system. Maybe the API is not
    // configured.
    if res < 0 {
        return Err(res.into());
    }

    Ok(())
}

pub fn make_graphql_query(
    query_name: &str,
    variables: HashMap<String, String>,
) -> Result<String, PlaidFunctionError> {
    extern "C" {
        new_host_function_with_error_buffer!(github, make_graphql_query);
    }
    const RETURN_BUFFER_SIZE: usize = 32 * 1024; // 32 KiB

    #[derive(Serialize)]
    struct Request {
        query_name: String,
        variables: HashMap<String, String>,
    }

    let request = Request {
        query_name: query_name.to_owned(),
        variables,
    };

    let query = serde_json::to_string(&request).unwrap();

    let mut return_buffer = vec![0; RETURN_BUFFER_SIZE];

    let res = unsafe {
        github_make_graphql_query(
            query.as_bytes().as_ptr(),
            query.as_bytes().len(),
            return_buffer.as_mut_ptr(),
            RETURN_BUFFER_SIZE,
        )
    };

    // There was an error with the Plaid system. Maybe the API is not
    // configured.
    if res < 0 {
        return Err(res.into());
    }

    return_buffer.truncate(res as usize);
    // This should be safe because unless the Plaid runtime is expressly trying
    // to mess with us, this came from a String in the API module.
    Ok(String::from_utf8(return_buffer).unwrap())
}

pub fn make_advanced_graphql_query(
    query_name: &str,
    variables: HashMap<String, serde_json::Value>,
) -> Result<String, PlaidFunctionError> {
    extern "C" {
        new_host_function_with_error_buffer!(github, make_advanced_graphql_query);
    }
    const RETURN_BUFFER_SIZE: usize = 32 * 1024; // 32 KiB

    #[derive(Serialize)]
    struct Request {
        query_name: String,
        variables: HashMap<String, serde_json::Value>,
    }

    let request = Request {
        query_name: query_name.to_owned(),
        variables,
    };

    let query = serde_json::to_string(&request).unwrap();

    let mut return_buffer = vec![0; RETURN_BUFFER_SIZE];

    let res = unsafe {
        github_make_advanced_graphql_query(
            query.as_bytes().as_ptr(),
            query.as_bytes().len(),
            return_buffer.as_mut_ptr(),
            RETURN_BUFFER_SIZE,
        )
    };

    // There was an error with the Plaid system. Maybe the API is not
    // configured.
    if res < 0 {
        return Err(res.into());
    }

    return_buffer.truncate(res as usize);
    // This should be safe because unless the Plaid runtime is expressly trying
    // to mess with us, this came from a String in the API module.
    Ok(String::from_utf8(return_buffer).unwrap())
}

/// Returns the contents of a single commit reference
/// ## Arguments
///
/// * `user` - The account owner of the repository. The name is not case sensitive.
/// * `repo` - The name of the repository without the .git extension. The name is not case sensitive.
/// * `commit` - The commit reference. Can be a commit SHA, branch name (heads/BRANCH_NAME), or tag name (tags/TAG_NAME)
pub fn fetch_commit(user: &str, repo: &str, commit: &str) -> Result<String, PlaidFunctionError> {
    extern "C" {
        new_host_function_with_error_buffer!(github, fetch_commit);
    }
    const RETURN_BUFFER_SIZE: usize = 5 * 1024 * 1024; // 5 MiB

    #[derive(Serialize)]
    struct Request<'a> {
        user: &'a str,
        repo: &'a str,
        commit: &'a str,
    }

    let request = Request { user, repo, commit };

    let request = serde_json::to_string(&request).unwrap();

    let mut return_buffer = vec![0; RETURN_BUFFER_SIZE];

    let res = unsafe {
        github_fetch_commit(
            request.as_bytes().as_ptr(),
            request.as_bytes().len(),
            return_buffer.as_mut_ptr(),
            RETURN_BUFFER_SIZE,
        )
    };

    // There was an error with the Plaid system. Maybe the API is not
    // configured.
    if res < 0 {
        return Err(res.into());
    }

    return_buffer.truncate(res as usize);
    // This should be safe because unless the Plaid runtime is expressly trying
    // to mess with us, this came from a String in the API module.
    Ok(String::from_utf8(return_buffer).unwrap())
}

pub fn list_files(
    organization: &str,
    repository_name: &str,
    pull_request: &str,
    page: &str,
) -> Result<String, PlaidFunctionError> {
    extern "C" {
        new_host_function_with_error_buffer!(github, list_files);
    }
    const RETURN_BUFFER_SIZE: usize = 1024 * 1024; // 1 MiB

    #[derive(Serialize)]
    struct Request<'a> {
        organization: &'a str,
        repository_name: &'a str,
        pull_request: &'a str,
        page: &'a str,
    }

    let request = Request {
        organization,
        repository_name,
        pull_request,
        page,
    };

    let request = serde_json::to_string(&request).unwrap();

    let mut return_buffer = vec![0; RETURN_BUFFER_SIZE];

    let res = unsafe {
        github_list_files(
            request.as_bytes().as_ptr(),
            request.as_bytes().len(),
            return_buffer.as_mut_ptr(),
            RETURN_BUFFER_SIZE,
        )
    };

    // There was an error with the Plaid system. Maybe the API is not
    // configured.
    if res < 0 {
        return Err(res.into());
    }

    return_buffer.truncate(res as usize);
    // This should be safe because unless the Plaid runtime is expressly trying
    // to mess with us, this came from a String in the API module.
    Ok(String::from_utf8(return_buffer).unwrap())
}

/// Gets the contents of a file or directory in a repository.
/// ## Arguments:
///
/// * `organization`: The account owner of the repository. The name is not case sensitive.
/// * `repository_name`: The name of the repository without the .git extension. The name is not case sensitive.
/// * `file_path`: Path of the file or directory to read
/// * `reference`: The name of the commit/branch/tag
pub fn fetch_file(
    organization: &str,
    repository_name: &str,
    file_path: &str,
    reference: &str,
) -> Result<String, PlaidFunctionError> {
    extern "C" {
        new_host_function_with_error_buffer!(github, fetch_file);
    }
    const RETURN_BUFFER_SIZE: usize = 1024 * 1024; // 1 MiB

    #[derive(Serialize)]
    struct Request<'a> {
        organization: &'a str,
        repository_name: &'a str,
        file_path: &'a str,
        reference: &'a str,
    }

    let request = Request {
        organization,
        repository_name,
        file_path,
        reference,
    };

    let request = serde_json::to_string(&request).unwrap();

    let mut return_buffer = vec![0; RETURN_BUFFER_SIZE];

    let res = unsafe {
        github_fetch_file(
            request.as_bytes().as_ptr(),
            request.as_bytes().len(),
            return_buffer.as_mut_ptr(),
            RETURN_BUFFER_SIZE,
        )
    };

    // There was an error with the Plaid system. Maybe the API is not
    // configured.
    if res < 0 {
        return Err(res.into());
    }

    return_buffer.truncate(res as usize);
    // This should be safe because unless the Plaid runtime is expressly trying
    // to mess with us, this came from a String in the API module.
    Ok(String::from_utf8(return_buffer).unwrap())
}

/// Lists approved fine-grained personal access tokens owned by organization members that can access organization resources
/// ## Arguments
///
/// * `org` - The organization name. The name is not case sensitive.
pub fn list_fpat_requests_for_org(org: &str) -> Result<String, PlaidFunctionError> {
    extern "C" {
        new_host_function_with_error_buffer!(github, list_fpat_requests_for_org);
    }

    let mut params: HashMap<&'static str, &str> = HashMap::new();
    params.insert("org", org);

    let request = serde_json::to_string(&params).unwrap();

    const RETURN_BUFFER_SIZE: usize = 1024 * 1024; // 1 MiB
    let mut return_buffer = vec![0; RETURN_BUFFER_SIZE];

    let res = unsafe {
        github_list_fpat_requests_for_org(
            request.as_bytes().as_ptr(),
            request.as_bytes().len(),
            return_buffer.as_mut_ptr(),
            RETURN_BUFFER_SIZE,
        )
    };

    // There was an error with the Plaid system. Maybe the API is not
    // configured.
    if res < 0 {
        return Err(res.into());
    }

    return_buffer.truncate(res as usize);
    // This should be safe because unless the Plaid runtime is expressly trying
    // to mess with us, this came from a String in the API module.
    Ok(String::from_utf8(return_buffer).unwrap())
}

/// Approves or denies multiple pending requests to access organization resources via a fine-grained personal access token
/// ## Arguments
///
/// * `org` - The organization name. The name is not case sensitive.
/// * `pat_request_ids` - Unique identifiers of the requests for access via fine-grained personal access token. Must be formed of between 1 and 100 pat_request_id values
/// * `action` - Action to apply to the requests.
/// * `reason` - Reason for approving or denying the requests. Max 1024 characters.
pub fn review_fpat_requests_for_org(
    org: String,
    pat_request_ids: &[u64],
    action: ReviewPatAction,
    reason: String,
) -> Result<(), PlaidFunctionError> {
    extern "C" {
        new_host_function!(github, review_fpat_requests_for_org);
    }
    #[derive(Serialize)]
    struct Request {
        org: String,
        pat_request_ids: Vec<u64>,
        action: String,
        reason: String,
    }

    let request = Request {
        org,
        pat_request_ids: pat_request_ids.to_vec(),
        action: match action {
            ReviewPatAction::Approve => "approve".to_string(),
            ReviewPatAction::Deny => "deny".to_string(),
        },
        reason,
    };

    let request = serde_json::to_string(&request).unwrap();

    let res = unsafe {
        github_review_fpat_requests_for_org(request.as_bytes().as_ptr(), request.as_bytes().len())
    };

    // There was an error with the Plaid system. Maybe the API is not
    // configured.
    match res {
        0 => Ok(()),
        x => Err(x.into()),
    }
}

/// Lists the repositories a fine-grained personal access token request is requesting access to
/// ## Arguments
///
/// * `org` - The organization name. The name is not case sensitive.
/// * `request_id` - Unique identifier of the request for access via fine-grained personal access token.
/// * `per_page` - The number of results per page (max 100)
/// * `page` - The page number of the results to fetch.
pub fn get_repos_for_fpat<T: Display>(
    org: T,
    request_id: u64,
    per_page: Option<u64>,
    page: Option<u64>,
) -> Result<String, PlaidFunctionError> {
    extern "C" {
        new_host_function_with_error_buffer!(github, get_repos_for_fpat);
    }
    let mut params: HashMap<&str, String> = HashMap::new();
    params.insert("org", org.to_string());
    params.insert("request_id", request_id.to_string());
    if let Some(per_page) = per_page {
        params.insert("per_page", per_page.to_string());
    }
    if let Some(page) = page {
        params.insert("page", page.to_string());
    }

    let request = serde_json::to_string(&params).unwrap();

    const RETURN_BUFFER_SIZE: usize = 1024 * 1024; // 1 MiB
    let mut return_buffer = vec![0; RETURN_BUFFER_SIZE];

    let res = unsafe {
        github_get_repos_for_fpat(
            request.as_bytes().as_ptr(),
            request.as_bytes().len(),
            return_buffer.as_mut_ptr(),
            RETURN_BUFFER_SIZE,
        )
    };

    if res < 0 {
        return Err(res.into());
    }

    return_buffer.truncate(res as usize);
    // This should be safe because unless the Plaid runtime is expressly trying
    // to mess with us, this came from a String in the API module.
    Ok(String::from_utf8(return_buffer).unwrap())
}

/// Get protection rules for a branch
/// ## Arguments
///
/// * `owner` - The account owner of the repository. The name is not case sensitive.
/// * `repo` - The name of the repository without the .git extension. The name is not case sensitive.
/// * `branch` - The name of the branch. Cannot contain wildcard characters.
pub fn get_branch_protection_rules(
    owner: impl Display,
    repo: impl Display,
    branch: impl Display,
) -> Result<String, PlaidFunctionError> {
    extern "C" {
        new_host_function_with_error_buffer!(github, get_branch_protection_rules);
    }
    let mut params: HashMap<&str, String> = HashMap::new();
    params.insert("owner", owner.to_string());
    params.insert("repo", repo.to_string());
    params.insert("branch", branch.to_string());

    let request = serde_json::to_string(&params).unwrap();

    const RETURN_BUFFER_SIZE: usize = 1024 * 1024; // 1 MiB
    let mut return_buffer = vec![0; RETURN_BUFFER_SIZE];

    let res = unsafe {
        github_get_branch_protection_rules(
            request.as_bytes().as_ptr(),
            request.as_bytes().len(),
            return_buffer.as_mut_ptr(),
            RETURN_BUFFER_SIZE,
        )
    };

    if res < 0 {
        return Err(res.into());
    }

    return_buffer.truncate(res as usize);
    // This should be safe because unless the Plaid runtime is expressly trying
    // to mess with us, this came from a String in the API module.
    Ok(String::from_utf8(return_buffer).unwrap())
}

/// Get protection rules (as in ruleset) for a branch
/// ## Arguments
///
/// * `owner` - The account owner of the repository. The name is not case sensitive.
/// * `repo` - The name of the repository without the .git extension. The name is not case sensitive.
/// * `branch` - The name of the branch. Cannot contain wildcard characters.
pub fn get_branch_protection_ruleset(
    owner: impl Display,
    repo: impl Display,
    branch: impl Display,
) -> Result<String, PlaidFunctionError> {
    extern "C" {
        new_host_function_with_error_buffer!(github, get_branch_protection_ruleset);
    }
    let mut params: HashMap<&str, String> = HashMap::new();
    params.insert("owner", owner.to_string());
    params.insert("repo", repo.to_string());
    params.insert("branch", branch.to_string());

    let request = serde_json::to_string(&params).unwrap();

    const RETURN_BUFFER_SIZE: usize = 1024 * 1024; // 1 MiB
    let mut return_buffer = vec![0; RETURN_BUFFER_SIZE];

    let res = unsafe {
        github_get_branch_protection_ruleset(
            request.as_bytes().as_ptr(),
            request.as_bytes().len(),
            return_buffer.as_mut_ptr(),
            RETURN_BUFFER_SIZE,
        )
    };

    if res < 0 {
        return Err(res.into());
    }

    return_buffer.truncate(res as usize);
    // This should be safe because unless the Plaid runtime is expressly trying
    // to mess with us, this came from a String in the API module.
    Ok(String::from_utf8(return_buffer).unwrap())
}

/// DEPRECATED - DO NOT USE. Instead, use get_all_repository_collaborators
/// Get first 30 collaborators on a repository
/// ## Arguments
///
/// * `owner` - The account owner of the repository. The name is not case sensitive.
/// * `repo` - The name of the repository without the .git extension. The name is not case sensitive.
pub fn get_repository_collaborators(
    owner: impl Display,
    repo: impl Display,
) -> Result<String, PlaidFunctionError> {
    extern "C" {
        new_host_function_with_error_buffer!(github, get_repository_collaborators);
    }
    let mut params: HashMap<&str, String> = HashMap::new();
    params.insert("owner", owner.to_string());
    params.insert("repo", repo.to_string());

    let request = serde_json::to_string(&params).unwrap();

    const RETURN_BUFFER_SIZE: usize = 1024 * 1024; // 1 MiB
    let mut return_buffer = vec![0; RETURN_BUFFER_SIZE];

    let res = unsafe {
        github_get_repository_collaborators(
            request.as_bytes().as_ptr(),
            request.as_bytes().len(),
            return_buffer.as_mut_ptr(),
            RETURN_BUFFER_SIZE,
        )
    };

    if res < 0 {
        return Err(res.into());
    }

    return_buffer.truncate(res as usize);
    // This should be safe because unless the Plaid runtime is expressly trying
    // to mess with us, this came from a String in the API module.
    Ok(String::from_utf8(return_buffer).unwrap())
}

/// Get all collaborators on a repository.
/// ## Arguments
///
/// * `owner` - The account owner of the repository. The name is not case sensitive.
/// * `repo` - The name of the repository without the .git extension. The name is not case sensitive.
pub fn get_all_repository_collaborators(
    owner: impl Display,
    repo: impl Display,
) -> Result<Vec<RepositoryCollaborator>, PlaidFunctionError> {
    extern "C" {
        new_host_function_with_error_buffer!(github, get_repository_collaborators);
    }
    let mut params: HashMap<&str, String> = HashMap::new();
    params.insert("owner", owner.to_string());
    params.insert("repo", repo.to_string());

    let mut collaborators = Vec::<RepositoryCollaborator>::new();
    let mut page = 0;

    const RETURN_BUFFER_SIZE: usize = 1024 * 1024; // 1 MiB

    loop {
        page += 1;
        params.insert("page", page.to_string());
        // params.insert("per_page", "30".to_owned()"); // Default: 30 items per page

        let request = serde_json::to_string(&params).unwrap();

        let mut return_buffer = vec![0; RETURN_BUFFER_SIZE];

        let res = unsafe {
            github_get_repository_collaborators(
                request.as_bytes().as_ptr(),
                request.as_bytes().len(),
                return_buffer.as_mut_ptr(),
                RETURN_BUFFER_SIZE,
            )
        };

        if res < 0 {
            return Err(res.into());
        }

        return_buffer.truncate(res as usize);
        // This should be safe because unless the Plaid runtime is expressly trying
        // to mess with us, this came from a String in the API module.
        let this_page = String::from_utf8(return_buffer).unwrap();
        if this_page == "[]" {
            break;
        }
        collaborators.extend(
            serde_json::from_str::<Vec<RepositoryCollaborator>>(&this_page)
                .map_err(|_| PlaidFunctionError::InternalApiError)?,
        );
    }

    Ok(collaborators)
}

/// Update branch protection rule for a single branch
/// ## Arguments
///
/// * `owner` - The account owner of the repository. The name is not case sensitive.
/// * `repo` - The name of the repository without the .git extension. The name is not case sensitive.
/// * `branch` - The name of the branch. Cannot contain wildcard characters.
/// * `body` - Body of the PUT request. See https://docs.github.com/en/rest/branches/branch-protection?apiVersion=2022-11-28#update-branch-protection
pub fn update_branch_protection_rule(
    owner: impl Display,
    repo: impl Display,
    branch: impl Display,
    body: impl Display,
) -> Result<(), PlaidFunctionError> {
    extern "C" {
        new_host_function_with_error_buffer!(github, update_branch_protection_rule);
    }
    let mut params: HashMap<&str, String> = HashMap::new();
    params.insert("owner", owner.to_string());
    params.insert("repo", repo.to_string());
    params.insert("branch", branch.to_string());
    params.insert("body", body.to_string());

    let request = serde_json::to_string(&params).unwrap();

    const RETURN_BUFFER_SIZE: usize = 1024 * 1024; // 1 MiB
    let mut return_buffer = vec![0; RETURN_BUFFER_SIZE];

    let res = unsafe {
        github_update_branch_protection_rule(
            request.as_bytes().as_ptr(),
            request.as_bytes().len(),
            return_buffer.as_mut_ptr(),
            RETURN_BUFFER_SIZE,
        )
    };

    // There was an error with the Plaid system. Maybe the API is not
    // configured.
    if res < 0 {
        return Err(res.into());
    }

    Ok(())
}

/// Create a GitHub deployment environment for a given repository.
///
/// Arguments:
/// * `owner` - The owner of the repository
/// * `repo` - The name of the repository
/// * `env_name` - The name of the environment to be created
pub fn create_environment_for_repo(
    owner: &str,
    repo: &str,
    env_name: &str,
) -> Result<(), PlaidFunctionError> {
    extern "C" {
        new_host_function!(github, create_environment_for_repo);
    }

    let mut params: HashMap<&str, String> = HashMap::new();
    params.insert("owner", owner.to_string());
    params.insert("repo", repo.to_string());
    params.insert("env_name", env_name.to_string());

    let request =
        serde_json::to_string(&params).map_err(|_| PlaidFunctionError::ErrorCouldNotSerialize)?;

    let res = unsafe {
        github_create_environment_for_repo(request.as_bytes().as_ptr(), request.as_bytes().len())
    };

    match res {
        0 => Ok(()),
        x => Err(x.into()),
    }
}

/// Create a deployment branch protection rule for a GitHub environment.
///
/// Arguments:
/// * `owner` - The owner of the repository
/// * `repo` - The name of the repository
/// * `env_name` - The name of the environment to be created
/// * `branch` - The branch from which a deployment can be triggered. This will be set in the deployment protection rules
pub fn create_deployment_branch_protection_rule(
    owner: &str,
    repo: &str,
    env_name: &str,
    branch: &str,
) -> Result<(), PlaidFunctionError> {
    extern "C" {
        new_host_function!(github, create_deployment_branch_protection_rule);
    }

    let mut params: HashMap<&str, String> = HashMap::new();
    params.insert("owner", owner.to_string());
    params.insert("repo", repo.to_string());
    params.insert("env_name", env_name.to_string());
    params.insert("branch", branch.to_string());

    let request =
        serde_json::to_string(&params).map_err(|_| PlaidFunctionError::ErrorCouldNotSerialize)?;

    let res = unsafe {
        github_create_deployment_branch_protection_rule(
            request.as_bytes().as_ptr(),
            request.as_bytes().len(),
        )
    };

    match res {
        0 => Ok(()),
        x => Err(x.into()),
    }
}

/// Configure an environment secret for a GitHub deployment environment. If a secret with the same name is already present, it will be overwritten.
///
/// Arguments:
/// * `owner` - The owner of the repository
/// * `repo` - The name of the repository
/// * `env_name` - The name of the GitHub environment on which to set the secret. If not set, then a repository-level secret is created
/// * `secret_name` - The name of the secret to set
/// * `secret` - The plaintext secret to be set
pub fn configure_secret(
    owner: &str,
    repo: &str,
    env_name: Option<&str>,
    secret_name: &str,
    secret: &str,
) -> Result<(), PlaidFunctionError> {
    extern "C" {
        new_host_function!(github, configure_secret);
    }

    let mut params: HashMap<&str, String> = HashMap::new();
    params.insert("owner", owner.to_string());
    params.insert("repo", repo.to_string());
    if let Some(env_name) = env_name {
        params.insert("env_name", env_name.to_string());
    }
    params.insert("secret_name", secret_name.to_string());
    params.insert("secret", secret.to_string());

    let request =
        serde_json::to_string(&params).map_err(|_| PlaidFunctionError::ErrorCouldNotSerialize)?;

    let res =
        unsafe { github_configure_secret(request.as_bytes().as_ptr(), request.as_bytes().len()) };

    match res {
        0 => Ok(()),
        x => Err(x.into()),
    }
}

/// Search for code in GitHub.
/// If additional selection criteria are given, these are used to decide whether
/// results are selected or discarded.
///
/// **Arguments:**
/// - `filename`: The name of the files to search, e.g., "README"
/// - `extension`: The extension of the files to search, e.g., "yml"
/// - `path`: The path under which files are searched, e.g., "src"
/// - `search_criteria`: An optional `CodeSearchCriteria` object with additional search criteria
pub fn search_code(
    filename: Option<impl Display>,
    extension: Option<impl Display>,
    path: Option<impl Display>,
    search_criteria: Option<&CodeSearchCriteria>,
) -> Result<Vec<FileSearchResultItem>, PlaidFunctionError> {
    extern "C" {
        new_host_function_with_error_buffer!(github, search_code);
    }

    let mut params: HashMap<&str, String> = HashMap::new();
    if let Some(filename) = filename {
        params.insert("filename", filename.to_string());
    }
    if let Some(extension) = extension {
        params.insert("extension", extension.to_string());
    }
    if let Some(path) = path {
        params.insert("path", path.to_string());
    }

    // If we are given selection criteria, then we divide them between
    //
    // * Those that can be baked directly into the GitHub search query, thus making the overall search more
    // efficient (because less results are returned). These are passed to the API.
    //
    // * Those that have to be (or are better) evaluated module-side. These are not passed to the API and
    // are processed later here.

    if let Some(criteria) = search_criteria {
        if let Some(org) = &criteria.only_from_org {
            // Search only inside an organization
            params.insert("org", org.clone());

            if let Some(RepoFilter::OnlyFromRepos { repos }) = &criteria.repo_filter {
                if repos.len() == 1 {
                    // Special case: search only in a repository
                    params.insert("repo", repos[0].clone());
                }
            }
        }
    }

    let mut search_results = Vec::<FileSearchResultItem>::new();
    let mut page = 0;

    // Use a larger page size to make less requests and reduce chances of hitting the rate limit
    params.insert("per_page", "100".to_owned());

    const RETURN_BUFFER_SIZE: usize = 1 * 1024 * 1024; // 1 MiB

    loop {
        page += 1;
        params.insert("page", page.to_string());

        let request = serde_json::to_string(&params).unwrap(); // safe unwrap

        let mut return_buffer = vec![0; RETURN_BUFFER_SIZE];

        let res = unsafe {
            github_search_code(
                request.as_bytes().as_ptr(),
                request.as_bytes().len(),
                return_buffer.as_mut_ptr(),
                RETURN_BUFFER_SIZE,
            )
        };

        if res < 0 {
            return Err(res.into());
        }

        return_buffer.truncate(res as usize);
        // This should be safe because unless the Plaid runtime is expressly trying
        // to mess with us, this came from a String in the API module.
        let this_page = String::from_utf8(return_buffer).unwrap();

        let file_search_result = serde_json::from_str::<FileSearchResult>(&this_page)
            .map_err(|_| PlaidFunctionError::InternalApiError)?;

        if file_search_result.items.is_empty() {
            break; // we are past the last page
        }

        search_results.extend(file_search_result.items);
    }

    // Now that all the search results have been collected, apply the module-side selection criteria.
    if let Some(search_criteria) = search_criteria {
        Ok(filter_search_results(search_results, search_criteria))
    } else {
        // No criteria have been passed
        Ok(search_results)
    }
}

/// Filter results returned by GitHub search API by applying a set of search criteria
pub fn filter_search_results(
    raw_results: Vec<FileSearchResultItem>,
    search_criteria: &CodeSearchCriteria,
) -> Vec<FileSearchResultItem> {
    let mut filtered_results = Vec::<FileSearchResultItem>::new();
    let regex_dot_folder = regex::Regex::new(r"\/\.").unwrap(); // Right now, no way around recompiling this regex

    // Go through all the results and try to discard them by applying the criteria.
    // If the result makes it to the end, then add it to the filtered results.
    for result in raw_results {
        // Discard files in . folders
        if search_criteria.discard_results_in_dot_folders {
            if regex_dot_folder.is_match(&result.html_url) {
                continue;
            }
        }
        // Select / discard files based on the repo name. This _could_ be done in the query, but
        // there is a limit on how many AND / OR / NOT operators can be used. So we keep it here.
        if let Some(RepoFilter::NotFromRepos { repos }) = &search_criteria.repo_filter {
            if repos
                .iter()
                .find(|v| **v == result.repository.name)
                .is_some()
            {
                continue;
            }
        }
        if let Some(RepoFilter::OnlyFromRepos { repos }) = &search_criteria.repo_filter {
            if repos
                .iter()
                .find(|v| **v == result.repository.name)
                .is_none()
            {
                continue;
            }
        }
        // Discard files based on the repo's visibility
        if search_criteria.discard_results_in_private_repos && result.repository.private {
            continue;
        }
        // Discard files based on a substring in the path
        if let Some(sub_paths) = &search_criteria.discard_substrings {
            let mut discarded = false;
            for subp in sub_paths {
                if result.html_url.contains(subp) {
                    discarded = true;
                    break; // inner loop
                }
            }
            if discarded {
                continue;
            }
        }
        // Discard files based on explicit list
        if let Some(discard_explicit) = &search_criteria.discard_specific_files {
            // build the string we will search for
            let search = format!("{}/{}", result.repository.full_name, result.path);

            if discard_explicit.iter().find(|v| **v == search).is_some() {
                continue;
            }
        }

        // If we are here, we have not discarded the result
        filtered_results.push(result);
    }
    filtered_results
}

/// Trigger a GHA workflow via repository_dispatch.
/// For more details, see
/// * https://docs.github.com/en/rest/repos/repos?apiVersion=2022-11-28#create-a-repository-dispatch-event
/// * https://docs.github.com/en/actions/writing-workflows/choosing-when-your-workflow-runs/events-that-trigger-workflows#repository_dispatch
pub fn trigger_repo_dispatch<T>(
    owner: &str,
    repo: &str,
    event_type: &str,
    client_payload: T,
) -> Result<(), PlaidFunctionError>
where
    T: Serialize + Deserialize<'static>,
{
    extern "C" {
        new_host_function!(github, trigger_repo_dispatch);
    }

    let params = RepositoryDispatchParams::<T> {
        owner: owner.to_string(),
        repo: repo.to_string(),
        event_type: event_type.to_string(),
        client_payload,
    };

    let params = serde_json::to_string(&params).unwrap();
    let res = unsafe {
        github_trigger_repo_dispatch(params.as_bytes().as_ptr(), params.as_bytes().len())
    };

    // There was an error with the Plaid system. Maybe the API is not
    // configured.
    if res < 0 {
        return Err(res.into());
    }

    Ok(())
}

/// Check whether a user belongs to an org
/// ## Arguments
///
/// * `user` - The account to check org membership of
/// * `org` - The org to check if `user` is part of
pub fn check_org_membership_of_user(
    user: impl Display,
    org: impl Display,
) -> Result<bool, PlaidFunctionError> {
    extern "C" {
        new_host_function!(github, check_org_membership_of_user);
    }
    let mut params: HashMap<&str, String> = HashMap::new();
    params.insert("user", user.to_string());
    params.insert("org", org.to_string());

    let request = serde_json::to_string(&params).unwrap();

    let res = unsafe {
        github_check_org_membership_of_user(request.as_bytes().as_ptr(), request.as_bytes().len())
    };

    // There was an error with the Plaid system. Maybe the API is not
    // configured.
    Ok(res != 0)
}

pub fn comment_on_pull_request(
    username: impl Display,
    repository_name: impl Display,
    pull_request: impl Display,
    comment: impl Display,
) -> Result<(), PlaidFunctionError> {
    extern "C" {
        new_host_function!(github, comment_on_pull_request);
    }

    let mut params: HashMap<&str, String> = HashMap::new();
    params.insert("username", username.to_string());
    params.insert("repostory_name", repository_name.to_string());
    params.insert("pull_request", pull_request.to_string());
    params.insert("comment", comment.to_string());

    let request = serde_json::to_string(&params).unwrap();

    let res = unsafe {
        github_comment_on_pull_request(
            request.as_bytes().as_ptr(),
            request.as_bytes().len(),
        )
    };

    if res < 0 {
        return Err(res.into());
    }

<<<<<<< HEAD
=======
    match res {
        0 => Ok(false),
        _ => Ok(true),
    }
}

/// Delete a deploy key with given ID from a given repository.
/// For more details, see https://docs.github.com/en/rest/deploy-keys/deploy-keys?apiVersion=2022-11-28#delete-a-deploy-key
pub fn delete_deploy_key(
    owner: impl Display,
    repo: impl Display,
    key_id: u64,
) -> Result<(), PlaidFunctionError> {
    extern "C" {
        new_host_function!(github, delete_deploy_key);
    }

    let params = DeleteDeployKeyParams {
        owner: owner.to_string(),
        repo: repo.to_string(),
        key_id,
    };

    let params = serde_json::to_string(&params).unwrap();
    let res =
        unsafe { github_delete_deploy_key(params.as_bytes().as_ptr(), params.as_bytes().len()) };

    // There was an error with the Plaid system. Maybe the API is not
    // configured.
    if res < 0 {
        return Err(res.into());
    }

>>>>>>> 247e6cfd
    Ok(())
}<|MERGE_RESOLUTION|>--- conflicted
+++ resolved
@@ -1621,12 +1621,7 @@
         return Err(res.into());
     }
 
-<<<<<<< HEAD
-=======
-    match res {
-        0 => Ok(false),
-        _ => Ok(true),
-    }
+    Ok(())
 }
 
 /// Delete a deploy key with given ID from a given repository.
@@ -1656,6 +1651,5 @@
         return Err(res.into());
     }
 
->>>>>>> 247e6cfd
     Ok(())
 }
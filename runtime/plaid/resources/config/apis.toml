[apis."general"]
[apis."general".network.web_requests]
[apis."general"."network"."web_requests"."test-response"]
verb = "post"
uri = "https://localhost:8998/response"
return_body = true
return_code = true
allowed_rules = [
    "test_time.wasm",
    "test_logback.wasm",
    "test_db.wasm",
    "test_fileopen.wasm",
    "test_random.wasm",
    "test_mnr.wasm",
    "test_get_everything.wasm",
    "test_shared_db_rule_1.wasm",
    "test_shared_db_rule_2.wasm",
    "test_slack.wasm",
    "test_aes_enc_dec.wasm",
    "test_vec_entrypoint.wasm",
    "test_jwt.wasm",
    "test_redis_cache_eviction.wasm",
    "test_dynamodb.wasm",
<<<<<<< HEAD
    "test_google_docs.wasm",
    "test_mnr_return_cert.wasm"
=======
    "test_mnr_return_cert.wasm",
    "test_tls_cert_with_sni.wasm"
>>>>>>> 03123969
]
root_certificate = """
{plaid-secret{integration-test-root-ca}}
"""
[apis."general"."network"."web_requests"."test-response"."headers"]
testheader = "Some data here"

[apis."general"."network"."web_requests"."test-cron"]
verb = "post"
uri = "https://localhost:8998/testcron"
return_body = true
return_code = true
allowed_rules = ["test_cron.wasm"]
root_certificate = """
{plaid-secret{integration-test-root-ca}}
"""
[apis."general"."network"."web_requests"."test-cron"."headers"]

[apis."general"."network"."web_requests"."test-response-mnr"]
verb = "post"
uri = "https://localhost:8998/testmnr"
return_body = true
return_code = true
allowed_rules = ["test_mnr.wasm"]
root_certificate = """
{plaid-secret{integration-test-root-ca}}
"""
[apis."general"."network"."web_requests"."test-response-mnr"."headers"]

[apis."general"."network"."web_requests"."test-response-mnr-headers"]
verb = "post"
uri = "https://localhost:8998/testmnr/headers"
return_body = true
return_code = true
allowed_rules = ["test_mnr.wasm"]
root_certificate = """
{plaid-secret{integration-test-root-ca}}
"""
[apis."general"."network"."web_requests"."test-response-mnr-headers"."headers"]
first_header = "first_value"

[apis."general"."network"."web_requests"."test-response-mnr-vars"]
verb = "post"
uri = "https://localhost:8998/testmnr/{variable}"
return_body = true
return_code = true
allowed_rules = ["test_mnr.wasm"]
root_certificate = """
{plaid-secret{integration-test-root-ca}}
"""
[apis."general"."network"."web_requests"."test-response-mnr-vars"."headers"]

[apis."general"."network"."web_requests"."google_test"]
verb = "get"
uri = "https://www.google.com/"
return_body = true
return_code = true
allowed_rules = ["testing_test.wasm"]
[apis."general"."network"."web_requests"."google_test"."headers"]

[apis."general"."network"."web_requests"."testmode_allow"]
verb = "get"
uri = "https://captive.apple.com/"
return_body = true
return_code = true
allowed_rules = ["test_testmode.wasm"]
available_in_test_mode = true
[apis."general"."network"."web_requests"."testmode_allow"."headers"]

[apis."general"."network"."web_requests"."testmode_deny"]
verb = "get"
uri = "https://captive.apple.com/"
return_body = true
return_code = true
allowed_rules = ["test_testmode.wasm"]
available_in_test_mode = false
[apis."general"."network"."web_requests"."testmode_deny"."headers"]

[apis."general"."network"."web_requests"."test_mnr_return_cert"]
verb = "post"
uri = "https://localhost:8998/test_mnr_return_cert"
return_body = true
return_code = true
return_cert = true
allowed_rules = ["test_mnr_return_cert.wasm"]
root_certificate = """
{plaid-secret{integration-test-root-ca}}
"""
[apis."general"."network"."web_requests"."test_mnr_return_cert"."headers"]

# [apis."general"."network"."web_requests"."list_deploy_keys"]
# verb = "get"
# uri = "https://api.github.com/repos/{owner}/{repo}/keys"
# return_body = true
# return_code = true
# allowed_rules = ["testing_test.wasm"]
# [apis."general"."network"."web_requests"."list_deploy_keys"."headers"]
# Authorization = "Bearer github_pat_11AAS..."
# "X-GitHub-Api-Version" = "2022-11-28"
# "Accept" = "application/vnd.github+json"
# "User-Agent" = "Plaid/0.10"

# [apis."general"."network"."web_requests"."create_deploy_key"]
# verb = "post"
# uri = "https://api.github.com/repos/{owner}/{repo}/keys"
# return_body = false
# return_code = true
# allowed_rules = ["testing_test.wasm"]
# [apis."general"."network"."web_requests"."create_deploy_key"."headers"]
# Authorization = "Bearer github_pat_11AAS..."
# "X-GitHub-Api-Version" = "2022-11-28"
# "Accept" = "application/vnd.github+json"
# "User-Agent" = "Plaid/0.10"

# [apis."github"]
# token = ""
# [apis."github".graphql_queries]

[apis."slack"]
[apis."slack"."webhooks"]
test_webhook = "{plaid-secret{test-webhook-secret}}"
[apis."slack"."bot_tokens"]
"plaid-testing" = "{plaid-secret{test-slack-bot-token}}"

[apis."web"]
[apis."web".keys]
[apis."web".keys."46c642b0da02030407c6463c013a8dbd"]
# To generate the ECDSA256 key PEM, run the following commands:
# openssl ecparam -genkey -name prime256v1 -out ec-params.key
# openssl pkcs8 -topk8 -nocrypt -in ec-params.key -out private-key.pem
# openssl ec -in ec-params.key -pubout

# This is the example private key from JWT.io. Do not use it in production.
private_key = """
-----BEGIN PRIVATE KEY-----
MIGHAgEAMBMGByqGSM49AgEGCCqGSM49AwEHBG0wawIBAQQgevZzL1gdAFr88hb2
OF/2NxApJCzGCEDdfSp6VQO30hyhRANCAAQRWz+jn65BtOMvdyHKcvjBeBSDZH2r
1RTwjmYSi9R/zpBnuQ4EiMnCqfMPWiZqB4QdbAd0E7oH50VpuZ1P087G
-----END PRIVATE KEY-----
"""

allowed_rules = ["test_jwt.wasm"]
allowlisted_extra_fields = ["ext"]
allowlisted_extra_headers = ["smt", "cty"]

[apis."web".keys."230216b400a90b29f70db61aca97bbca"]
# This is a test key. Do not use it in production.
private_key = """
-----BEGIN PRIVATE KEY-----
MIGHAgEAMBMGByqGSM49AgEGCCqGSM49AwEHBG0wawIBAQQgO7Efw+K7iAHg6+E2
ClqcPgx7lsGbpkrbVDO7kzT8MfChRANCAARjZdpuBQmWKxr+CFwiWQcXo8qeZvBr
sa5i5Zy6yHszl8nBOEWDUOx2RC6UKaCPT+dgr8O4OZ/d0PKGMo0a4a69
-----END PRIVATE KEY-----
"""

allowed_rules = ["testing_test.wasm"]

[apis."yubikey"]
client_id = 99999
secret_key = ""

# BLOCKCHAIN EVM EXAMPLE CONFIGURATION
# [apis."blockchain"]
# [apis."blockchain"."evm"]
# max_retries = 5
# timeout_millis = 10000

# [apis."blockchain"."evm".chains.1] # Ethereum 
# selection_strategy = "RoundRobin"

# [[apis."blockchain"."evm".chains.1.nodes]]
# uri = "https://some-node"
# name = "Node 1"

# [[apis."blockchain"."evm".chains.1.nodes]]
# uri = "https://some-other-node"
# name = "Node 2"


# KMS USING IAM

# [apis."aws"]
# [apis."aws"."kms".authentication]
# [apis."aws"."kms".key_configuration]
# "some_key_id" = ["testing_test.wasm", "another_rule.wasm"]

# KMS USING API KEY

# [apis."aws"]
# [apis."aws"."kms"]
# [apis."aws"."kms".authentication]
# access_key_id = "asdf"
# secret_access_key = "asdf"
# region = "asdf"
# [apis."aws"."kms".key_configuration]
# "some_key_id" = ["testing_test.wasm", "another_rule.wasm"]


# S3 (using IAM)
# top‐level bucket_configuration map
# [apis."aws"]
# [apis."aws"."s3"]
# [apis."aws"."s3".authentication]
# [apis."aws"."s3".bucket_configuration]
# for bucket named "my-bucket"
# [apis."aws"."s3".bucket_configuration."my-bucket"]
# r = ["some_rule.wasm"]
# rw = ["another_rule.wasm"]

# DynamoDB (using IAM)
[apis."aws"]
[apis."aws"."dynamodb"]
local_endpoint = true
[apis."aws"."dynamodb".authentication]
[apis."aws"."dynamodb".rw]
local_test = ["test_dynamodb.wasm"]

[apis."aws"."dynamodb".r]

# Google Docs
[apis."gcp"]
[apis."gcp"."google_docs"]
client_id = "fake"
client_secret = "fake"
refresh_token = "fake"

[apis."gcp"."google_docs".rw]
folder_1234 = ["test_google_docs.wasm"]

[apis."gcp"."google_docs".r]

#[apis."github"]
#[apis."github".authentication]
#logbacks_allowed = "Unlimited"
#app_id = 0
#installation_id = 0
#private_key = """{plaid-secret{plaid-github-app-private-key}}"""

# [apis."github"."graphql_queries"]
# saml_identities = """
# query($organization: String!, $cursor: String) {
#   organization(login: $organization) {
#     samlIdentityProvider {
#       externalIdentities(first: 100, after: $cursor) {
#         pageInfo {
#           hasNextPage
#           endCursor
#         }
#         nodes {
#           user {
#             login
#           }
#           samlIdentity {
#             nameId
#           }
#         }
#       }
#     }
#   }
# }
# """

[apis.cryptography.aes]
[[apis.cryptography.aes.key_specs]]
id = "my_aes_key"
key = "34958749579573957968934692346934" # This is just an example key. !!! DO NOT USE IN PRODUCTION !!!
rules_and_actions = { "test_aes_enc_dec.wasm"  = ["Encrypt", "Decrypt"] }

[[apis.cryptography.aes.key_specs]]
id = "aes_key_only_enc"
key = "34958749579573957968934692346935" # This is just an example key. !!! DO NOT USE IN PRODUCTION !!!
rules_and_actions = { "test_aes_enc_dec.wasm"  = ["Encrypt"] }

[[apis.cryptography.aes.key_specs]]
id = "another_aes_key"
key = "34958749579573957968934692346936" # This is just an example key. !!! DO NOT USE IN PRODUCTION !!!
rules_and_actions = { "some_rule.wasm"  = ["Encrypt", "Decrypt"] }<|MERGE_RESOLUTION|>--- conflicted
+++ resolved
@@ -21,13 +21,9 @@
     "test_jwt.wasm",
     "test_redis_cache_eviction.wasm",
     "test_dynamodb.wasm",
-<<<<<<< HEAD
-    "test_google_docs.wasm",
-    "test_mnr_return_cert.wasm"
-=======
     "test_mnr_return_cert.wasm",
-    "test_tls_cert_with_sni.wasm"
->>>>>>> 03123969
+    "test_tls_cert_with_sni.wasm",
+    "test_google_docs.wasm"
 ]
 root_certificate = """
 {plaid-secret{integration-test-root-ca}}

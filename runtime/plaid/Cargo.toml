[package]
name = "plaid"
version = "0.34.0"
edition = "2021"

# See more keys and their definitions at https://doc.rust-lang.org/cargo/reference/manifest.html

[features]
default = ["aws", "gcp", "sled", "cranelift"]
aws = [
    "dep:aws-sdk-kms",
    "dep:aws-sdk-dynamodb",
    "dep:aws-sdk-s3",
    "dep:aws-sdk-sqs",
]
cranelift = ["wasmer/cranelift"]
llvm = ["wasmer/llvm"]
gcp = []

[dependencies]
aes = "0.7"
alkali = "0.3.0"
async-trait = "0.1.56"
aws-config = "1.5.5"
aws-sdk-dynamodb = { version = "1.69.0", optional = true }
aws-sdk-kms = { version = "1.41.0", optional = true }
aws-sdk-s3 = { version = "1.89.0", optional = true, default-features = false }
aws-sdk-secretsmanager = "1.57.0"
aws-sdk-sqs = { version = "1.41.0", optional = true }
base64 = "0.13"
block-modes = "0.8"
chrono = "0.4.41"
clap = { version = "4", default-features = false, features = [
    "std",
    "help",
    "usage",
    "derive",
] }
cron = "0.15.0"
crossbeam-channel = "0.5"
env_logger = "0.8"
flate2 = "1.0"
futures-util = "0.3.30"
hex = "0.4.3"
http = "1"
jsonwebtoken = { version = "9.2" }
jwt-simple = { version = "0.12.10", default-features = false, features = [
    "pure-rust",
] }
log = "0.4"
lru = "0.12"
octocrab = "0.37"
paste = "1.0"
plaid_stl = { path = "../plaid-stl" }
rand = "0.8"
rcgen = { version = "0.10", features = ["x509-parser"] }
redis = { version = "0.32", features = [
    "aio",
    "tokio-comp",
    "connection-manager",
], optional = true }
regex = "1"
ring = "0.17"
reqwest = { version = "0.12", default-features = false, features = [
    "rustls-tls",
    "json",
    "cookies",
    "multipart",
    "stream"
] }
reqwest_cookie_store = "0.8.0"
rustls = { version = "0.23.17", features = ["ring"] }
serde = { version = "1.0", features = ["derive"] }
serde_json = "1"
serde_with = { version = "3", features = ["macros"] }
sled = { version = "0.34.7", optional = true }
sshcerts = { version = "0.13.2", default-features = false }
tar = "0.4.41"
time = "0.3"
tokio = { version = "1", features = ["full"] }
tokio-rustls = "0.26.4"
tokio-util = "0.7.12"
tokio-tungstenite = { version = "0.23.1", features = [
    "rustls-tls-native-roots",
] }
toml = "0.5"
totp-rs = "5.6.0"
uuid = { version = "1", features = ["v4"] }
url = "2.5.2"
urlencoding = "2.1.3"
warp = { version = "0.3", features = ["tls"] }
wasmer = { version = "6", default-features = false }
wasmer-middlewares = "6"
<<<<<<< HEAD
thiserror = "2.0.17"
pulldown-cmark = "0.13.0"
tera = "1.20.1"
=======
x509-parser = "0.18.0"
>>>>>>> 03123969


[[example]]
name = "github-tailer"
path = "examples/tailers/github.rs"

[[bin]]
name = "plaid"
path = "src/bin/plaid.rs"

[[bin]]
name = "config_check"
path = "src/bin/config_check.rs"

[[bin]]
name = "request_handler"
path = "src/bin/request_handler.rs"

[[bin]]
name = "secrets_manager"
path = "src/bin/secrets_manager/main.rs"

[[bin]]
name = "sled_ddb_migrator"
path = "src/bin/sled_ddb_migrator.rs"
required-features = ["sled", "aws"]

[[bin]]
name = "db_migrator"
path = "src/bin/db_migrator.rs"
required-features = ["sled", "aws"]

[[bin]]
name = "secrets_json_to_toml"
path = "src/bin/secrets_json_to_toml.rs"

[[bin]]
name = "ddb_logback_explorer"
path = "src/bin/ddb_logback_explorer.rs"
required-features = ["aws"]

[[bin]]
name = "blocksmith"
path = "src/bin/blocksmith.rs"<|MERGE_RESOLUTION|>--- conflicted
+++ resolved
@@ -91,13 +91,10 @@
 warp = { version = "0.3", features = ["tls"] }
 wasmer = { version = "6", default-features = false }
 wasmer-middlewares = "6"
-<<<<<<< HEAD
+x509-parser = "0.18.0"
 thiserror = "2.0.17"
 pulldown-cmark = "0.13.0"
 tera = "1.20.1"
-=======
-x509-parser = "0.18.0"
->>>>>>> 03123969
 
 
 [[example]]

--- conflicted
+++ resolved
@@ -189,21 +189,6 @@
         // Start the SQS task if there is one
         #[cfg(feature = "aws")]
         if let Some(mut sqs) = di.sqs {
-<<<<<<< HEAD
-            handle.spawn(async move {
-                loop {
-                    if let Err(err) = sqs.drain_queue().await {
-                        error!("{err}");
-                    };
-
-                    tokio::time::sleep(Duration::from_secs(sqs.config.sleep_duration)).await;
-                }
-            });
-        }
-
-        if let Some(websocket) = di.websocket_external {
-=======
->>>>>>> 08b399ec
             handle.spawn(async move {
                 loop {
                     if let Err(err) = sqs.drain_queue().await {
